--- conflicted
+++ resolved
@@ -1,8 +1,6 @@
 /*
   WString.h - String library for Wiring & Arduino
-  ...mostly rewritten by Paul Stoffregen...
   Copyright (c) 2009-10 Hernando Barragan.  All right reserved.
-  Copyright 2011, Paul Stoffregen, paul@pjrc.com
 
   This library is free software; you can redistribute it and/or
   modify it under the terms of the GNU Lesser General Public
@@ -19,38 +17,16 @@
   Foundation, Inc., 51 Franklin St, Fifth Floor, Boston, MA  02110-1301  USA
 */
 
-#ifndef String_class_h
-#define String_class_h
-#ifdef __cplusplus
+#ifndef String_h
+#define String_h
 
+//#include "WProgram.h"
 #include <stdlib.h>
 #include <string.h>
 #include <ctype.h>
-#include <avr/pgmspace.h>
 
-// When compiling programs with this class, the following gcc parameters
-// dramatically increase performance and memory (RAM) efficiency, typically
-// with little or no increase in code size.
-//     -felide-constructors
-//     -std=c++0x
-
-class __FlashStringHelper;
-#define F(string_literal) (reinterpret_cast<__FlashStringHelper *>(PSTR(string_literal)))
-
-// An inherited class for holding the result of a concatenation.  These
-// result objects are assumed to be writable by subsequent concatenations.
-class StringSumHelper;
-
-// The string class
 class String
 {
-<<<<<<< HEAD
-	// use a function pointer to allow for "if (s)" without the
-	// complications of an operator bool(). for more information, see:
-	// http://www.artima.com/cppsource/safebool.html
-	typedef void (String::*StringIfHelperType)() const;
-	void StringIfHelper() const {}
-=======
   public:
     // constructors
     String( const char *value = "" );
@@ -116,158 +92,21 @@
     void getBuffer(unsigned int maxStrLen);
 
   private:
->>>>>>> 59850fdf
 
-public:
-	// constructors
-	// creates a copy of the initial value.
-	// if the initial value is null or invalid, or if memory allocation
-	// fails, the string will be marked as invalid (i.e. "if (s)" will
-	// be false).
-	String(const char *cstr = "");
-	String(const String &str);
-	#ifdef __GXX_EXPERIMENTAL_CXX0X__
-	String(String &&rval);
-	String(StringSumHelper &&rval);
-	#endif
-	explicit String(char c);
-	explicit String(unsigned char, unsigned char base=10);
-	explicit String(int, unsigned char base=10);
-	explicit String(unsigned int, unsigned char base=10);
-	explicit String(long, unsigned char base=10);
-	explicit String(unsigned long, unsigned char base=10);
-	~String(void);
-
-	// memory management
-	// return true on success, false on failure (in which case, the string
-	// is left unchanged).  reserve(0), if successful, will validate an
-	// invalid string (i.e., "if (s)" will be true afterwards)
-	unsigned char reserve(unsigned int size);
-	inline unsigned int length(void) const {return len;}
-
-	// creates a copy of the assigned value.  if the value is null or
-	// invalid, or if the memory allocation fails, the string will be 
-	// marked as invalid ("if (s)" will be false).
-	String & operator = (const String &rhs);
-	String & operator = (const char *cstr);
-	#ifdef __GXX_EXPERIMENTAL_CXX0X__
-	String & operator = (String &&rval);
-	String & operator = (StringSumHelper &&rval);
-	#endif
-
-	// concatenate (works w/ built-in types)
-	
-	// returns true on success, false on failure (in which case, the string
-	// is left unchanged).  if the argument is null or invalid, the 
-	// concatenation is considered unsucessful.  
-	unsigned char concat(const String &str);
-	unsigned char concat(const char *cstr);
-	unsigned char concat(char c);
-	unsigned char concat(unsigned char c);
-	unsigned char concat(int num);
-	unsigned char concat(unsigned int num);
-	unsigned char concat(long num);
-	unsigned char concat(unsigned long num);
-	
-	// if there's not enough memory for the concatenated value, the string
-	// will be left unchanged (but this isn't signalled in any way)
-	String & operator += (const String &rhs)	{concat(rhs); return (*this);}
-	String & operator += (const char *cstr)		{concat(cstr); return (*this);}
-	String & operator += (char c)			{concat(c); return (*this);}
-	String & operator += (unsigned char num)		{concat(num); return (*this);}
-	String & operator += (int num)			{concat(num); return (*this);}
-	String & operator += (unsigned int num)		{concat(num); return (*this);}
-	String & operator += (long num)			{concat(num); return (*this);}
-	String & operator += (unsigned long num)	{concat(num); return (*this);}
-
-	friend StringSumHelper & operator + (const StringSumHelper &lhs, const String &rhs);
-	friend StringSumHelper & operator + (const StringSumHelper &lhs, const char *cstr);
-	friend StringSumHelper & operator + (const StringSumHelper &lhs, char c);
-	friend StringSumHelper & operator + (const StringSumHelper &lhs, unsigned char num);
-	friend StringSumHelper & operator + (const StringSumHelper &lhs, int num);
-	friend StringSumHelper & operator + (const StringSumHelper &lhs, unsigned int num);
-	friend StringSumHelper & operator + (const StringSumHelper &lhs, long num);
-	friend StringSumHelper & operator + (const StringSumHelper &lhs, unsigned long num);
-
-	// comparison (only works w/ Strings and "strings")
-	operator StringIfHelperType() const { return buffer ? &String::StringIfHelper : 0; }
-	int compareTo(const String &s) const;
-	unsigned char equals(const String &s) const;
-	unsigned char equals(const char *cstr) const;
-	unsigned char operator == (const String &rhs) const {return equals(rhs);}
-	unsigned char operator == (const char *cstr) const {return equals(cstr);}
-	unsigned char operator != (const String &rhs) const {return !equals(rhs);}
-	unsigned char operator != (const char *cstr) const {return !equals(cstr);}
-	unsigned char operator <  (const String &rhs) const;
-	unsigned char operator >  (const String &rhs) const;
-	unsigned char operator <= (const String &rhs) const;
-	unsigned char operator >= (const String &rhs) const;
-	unsigned char equalsIgnoreCase(const String &s) const;
-	unsigned char startsWith( const String &prefix) const;
-	unsigned char startsWith(const String &prefix, unsigned int offset) const;
-	unsigned char endsWith(const String &suffix) const;
-
-	// character acccess
-	char charAt(unsigned int index) const;
-	void setCharAt(unsigned int index, char c);
-	char operator [] (unsigned int index) const;
-	char& operator [] (unsigned int index);
-	void getBytes(unsigned char *buf, unsigned int bufsize, unsigned int index=0) const;
-	void toCharArray(char *buf, unsigned int bufsize, unsigned int index=0) const
-		{getBytes((unsigned char *)buf, bufsize, index);}
-
-	// search
-	int indexOf( char ch ) const;
-	int indexOf( char ch, unsigned int fromIndex ) const;
-	int indexOf( const String &str ) const;
-	int indexOf( const String &str, unsigned int fromIndex ) const;
-	int lastIndexOf( char ch ) const;
-	int lastIndexOf( char ch, unsigned int fromIndex ) const;
-	int lastIndexOf( const String &str ) const;
-	int lastIndexOf( const String &str, unsigned int fromIndex ) const;
-	String substring( unsigned int beginIndex ) const;
-	String substring( unsigned int beginIndex, unsigned int endIndex ) const;
-
-	// modification
-	void replace(char find, char replace);
-	void replace(const String& find, const String& replace);
-	void toLowerCase(void);
-	void toUpperCase(void);
-	void trim(void);
-
-	// parsing/conversion
-	long toInt(void) const;
-
-protected:
-	char *buffer;	        // the actual char array
-	unsigned int capacity;  // the array length minus one (for the '\0')
-	unsigned int len;       // the String length (not counting the '\0')
-	unsigned char flags;    // unused, for future features
-protected:
-	void init(void);
-	void invalidate(void);
-	unsigned char changeBuffer(unsigned int maxStrLen);
-	unsigned char concat(const char *cstr, unsigned int length);
-
-	// copy and move
-	String & copy(const char *cstr, unsigned int length);
-	#ifdef __GXX_EXPERIMENTAL_CXX0X__
-	void move(String &rhs);
-	#endif
 };
 
-class StringSumHelper : public String
+// allocate buffer space
+inline void String::getBuffer(unsigned int maxStrLen)
 {
-public:
-	StringSumHelper(const String &s) : String(s) {}
-	StringSumHelper(const char *p) : String(p) {}
-	StringSumHelper(char c) : String(c) {}
-	StringSumHelper(unsigned char num) : String(num) {}
-	StringSumHelper(int num) : String(num) {}
-	StringSumHelper(unsigned int num) : String(num) {}
-	StringSumHelper(long num) : String(num) {}
-	StringSumHelper(unsigned long num) : String(num) {}
-};
+  _capacity = maxStrLen;
+  _buffer = (char *) malloc(_capacity + 1);
+  if (_buffer == NULL) _length = _capacity = 0;
+}
 
-#endif  // __cplusplus
-#endif  // String_class_h+inline String operator+( String lhs, const String &rhs )
+{
+  return lhs += rhs;
+}
+
+
+#endif