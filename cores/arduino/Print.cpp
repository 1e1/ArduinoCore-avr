--- conflicted
+++ resolved
@@ -41,11 +41,7 @@
 
 size_t Print::print(const __FlashStringHelper *ifsh)
 {
-<<<<<<< HEAD
-  PGM_P p = (PGM_P)ifsh;
-=======
-  const char *p = reinterpret_cast<const char *>(ifsh);
->>>>>>> ad9f78d7
+  PGM_P p = reinterpret_cast<PGM_P>(ifsh);
   size_t n = 0;
   while (1) {
     unsigned char c = pgm_read_byte(p++);
