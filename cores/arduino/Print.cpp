/*
 Print.cpp - Base class that provides print() and println()
 Copyright (c) 2008 David A. Mellis.  All right reserved.
 
 This library is free software; you can redistribute it and/or
 modify it under the terms of the GNU Lesser General Public
 License as published by the Free Software Foundation; either
 version 2.1 of the License, or (at your option) any later version.
 
 This library is distributed in the hope that it will be useful,
 but WITHOUT ANY WARRANTY; without even the implied warranty of
 MERCHANTABILITY or FITNESS FOR A PARTICULAR PURPOSE.  See the GNU
 Lesser General Public License for more details.
 
 You should have received a copy of the GNU Lesser General Public
 License along with this library; if not, write to the Free Software
 Foundation, Inc., 51 Franklin St, Fifth Floor, Boston, MA  02110-1301  USA
 
 Modified 23 November 2006 by David A. Mellis
 */

#include <stdlib.h>
#include <stdio.h>
#include <string.h>
#include <math.h>
#include "Arduino.h"

#include "Print.h"

// Public Methods //////////////////////////////////////////////////////////////

/* default implementation: may be overridden */
void Print::write(const char *str)
{
  while (*str)
    write(*str++);
}

/* default implementation: may be overridden */
void Print::write(const uint8_t *buffer, size_t size)
{
  while (size--)
    write(*buffer++);
}

void Print::print(const __FlashStringHelper *ifsh)
{
  const prog_char *p = (const prog_char *)ifsh;
  while (1) {
    unsigned char c = pgm_read_byte(p++);
    if (c == 0) return;
    write(c);
  }
}

void Print::print(const String &s)
{
  for (int i = 0; i < s.length(); i++) {
    write(s[i]);
  }
}

void Print::print(const char str[])
{
  write(str);
}

void Print::print(char c)
{
  write(c);
}

void Print::print(unsigned char b, int base)
{
  print((unsigned long) b, base);
}

void Print::print(int n, int base)
{
  print((long) n, base);
}

void Print::print(unsigned int n, int base)
{
  print((unsigned long) n, base);
}

void Print::print(long n, int base)
{
  if (base == 0) {
    write(n);
  } else if (base == 10) {
    if (n < 0) {
      print('-');
      n = -n;
    }
    printNumber(n, 10);
  } else {
    printNumber(n, base);
  }
}

void Print::print(unsigned long n, int base)
{
  if (base == 0) write(n);
  else printNumber(n, base);
}

void Print::print(double n, int digits)
{
  printFloat(n, digits);
}

<<<<<<< HEAD
=======
void Print::println(const __FlashStringHelper *ifsh)
{
  print(ifsh);
  println();
}

>>>>>>> a239d2c5
void Print::print(const Printable& x)
{
  x.printTo(*this);
}

void Print::println(void)
{
  print('\r');
  print('\n');
}

void Print::println(const String &s)
{
  print(s);
  println();
}

void Print::println(const char c[])
{
  print(c);
  println();
}

void Print::println(char c)
{
  print(c);
  println();
}

void Print::println(unsigned char b, int base)
{
  print(b, base);
  println();
}

void Print::println(int n, int base)
{
  print(n, base);
  println();
}

void Print::println(unsigned int n, int base)
{
  print(n, base);
  println();
}

void Print::println(long n, int base)
{
  print(n, base);
  println();
}

void Print::println(unsigned long n, int base)
{
  print(n, base);
  println();
}

void Print::println(double n, int digits)
{
  print(n, digits);
  println();
}

void Print::println(const Printable& x)
{
  print(x);
  println();
}

// Private Methods /////////////////////////////////////////////////////////////

void Print::printNumber(unsigned long n, uint8_t base) {
  char buf[8 * sizeof(long) + 1]; // Assumes 8-bit chars plus zero byte.
  char *str = &buf[sizeof(buf) - 1];

  *str = '\0';

  // prevent crash if called with base == 1
  if (base < 2) base = 10;

  do {
    unsigned long m = n;
    n /= base;
    char c = m - base * n;
    *--str = c < 10 ? c + '0' : c + 'A' - 10;
  } while(n);

  write(str);
}

void Print::printFloat(double number, uint8_t digits) 
{ 
  // Handle negative numbers
  if (number < 0.0)
  {
     print('-');
     number = -number;
  }

  // Round correctly so that print(1.999, 2) prints as "2.00"
  double rounding = 0.5;
  for (uint8_t i=0; i<digits; ++i)
    rounding /= 10.0;
  
  number += rounding;

  // Extract the integer part of the number and print it
  unsigned long int_part = (unsigned long)number;
  double remainder = number - (double)int_part;
  print(int_part);

  // Print the decimal point, but only if there are digits beyond
  if (digits > 0)
    print("."); 

  // Extract digits from the remainder one at a time
  while (digits-- > 0)
  {
    remainder *= 10.0;
    int toPrint = int(remainder);
    print(toPrint);
    remainder -= toPrint; 
  } 
}<|MERGE_RESOLUTION|>--- conflicted
+++ resolved
@@ -111,15 +111,12 @@
   printFloat(n, digits);
 }
 
-<<<<<<< HEAD
-=======
 void Print::println(const __FlashStringHelper *ifsh)
 {
   print(ifsh);
   println();
 }
 
->>>>>>> a239d2c5
 void Print::print(const Printable& x)
 {
   x.printTo(*this);
