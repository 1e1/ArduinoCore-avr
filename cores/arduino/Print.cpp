--- conflicted
+++ resolved
@@ -23,218 +23,173 @@
 #include <stdio.h>
 #include <string.h>
 #include <math.h>
-#include "Arduino.h"
+#include "wiring.h"
 
 #include "Print.h"
 
 // Public Methods //////////////////////////////////////////////////////////////
 
 /* default implementation: may be overridden */
-size_t Print::write(const uint8_t *buffer, size_t size)
-{
-  size_t n = 0;
-  while (size--) {
-    n += write(*buffer++);
-  }
-  return n;
-}
-
-size_t Print::print(const __FlashStringHelper *ifsh)
-{
-  const prog_char *p = (const prog_char *)ifsh;
-  size_t n = 0;
-  while (1) {
-    unsigned char c = pgm_read_byte(p++);
-    if (c == 0) break;
-    n += write(c);
-  }
-  return n;
-}
-
-size_t Print::print(const String &s)
-{
-<<<<<<< HEAD
-  size_t n = 0;
-  for (uint16_t i = 0; i < s.length(); i++) {
-    n += write(s[i]);
-=======
+void Print::write(const char *str)
+{
+  while (*str)
+    write(*str++);
+}
+
+/* default implementation: may be overridden */
+void Print::write(const uint8_t *buffer, size_t size)
+{
+  while (size--)
+    write(*buffer++);
+}
+
+void Print::print(const String &s)
+{
   for (unsigned int i = 0; i < s.length(); i++) {
     write(s[i]);
->>>>>>> 59850fdf
-  }
-  return n;
-}
-
-size_t Print::print(const char str[])
-{
-  return write(str);
-}
-
-size_t Print::print(char c)
-{
-  return write(c);
-}
-
-size_t Print::print(unsigned char b, int base)
-{
-  return print((unsigned long) b, base);
-}
-
-size_t Print::print(int n, int base)
-{
-  return print((long) n, base);
-}
-
-size_t Print::print(unsigned int n, int base)
-{
-  return print((unsigned long) n, base);
-}
-
-size_t Print::print(long n, int base)
+  }
+}
+
+void Print::print(const char str[])
+{
+  write(str);
+}
+
+void Print::print(char c, int base)
+{
+  print((long) c, base);
+}
+
+void Print::print(unsigned char b, int base)
+{
+  print((unsigned long) b, base);
+}
+
+void Print::print(int n, int base)
+{
+  print((long) n, base);
+}
+
+void Print::print(unsigned int n, int base)
+{
+  print((unsigned long) n, base);
+}
+
+void Print::print(long n, int base)
 {
   if (base == 0) {
-    return write(n);
+    write(n);
   } else if (base == 10) {
     if (n < 0) {
-      int t = print('-');
+      print('-');
       n = -n;
-      return printNumber(n, 10) + t;
     }
-    return printNumber(n, 10);
+    printNumber(n, 10);
   } else {
-    return printNumber(n, base);
-  }
-}
-
-size_t Print::print(unsigned long n, int base)
-{
-  if (base == 0) return write(n);
-  else return printNumber(n, base);
-}
-
-size_t Print::print(double n, int digits)
-{
-  return printFloat(n, digits);
-}
-
-size_t Print::println(const __FlashStringHelper *ifsh)
-{
-  size_t n = print(ifsh);
-  n += println();
-  return n;
-}
-
-size_t Print::print(const Printable& x)
-{
-  return x.printTo(*this);
-}
-
-size_t Print::println(void)
-{
-  size_t n = print('\r');
-  n += print('\n');
-  return n;
-}
-
-size_t Print::println(const String &s)
-{
-  size_t n = print(s);
-  n += println();
-  return n;
-}
-
-size_t Print::println(const char c[])
-{
-  size_t n = print(c);
-  n += println();
-  return n;
-}
-
-size_t Print::println(char c)
-{
-  size_t n = print(c);
-  n += println();
-  return n;
-}
-
-size_t Print::println(unsigned char b, int base)
-{
-  size_t n = print(b, base);
-  n += println();
-  return n;
-}
-
-size_t Print::println(int num, int base)
-{
-  size_t n = print(num, base);
-  n += println();
-  return n;
-}
-
-size_t Print::println(unsigned int num, int base)
-{
-  size_t n = print(num, base);
-  n += println();
-  return n;
-}
-
-size_t Print::println(long num, int base)
-{
-  size_t n = print(num, base);
-  n += println();
-  return n;
-}
-
-size_t Print::println(unsigned long num, int base)
-{
-  size_t n = print(num, base);
-  n += println();
-  return n;
-}
-
-size_t Print::println(double num, int digits)
-{
-  size_t n = print(num, digits);
-  n += println();
-  return n;
-}
-
-size_t Print::println(const Printable& x)
-{
-  size_t n = print(x);
-  n += println();
-  return n;
+    printNumber(n, base);
+  }
+}
+
+void Print::print(unsigned long n, int base)
+{
+  if (base == 0) write(n);
+  else printNumber(n, base);
+}
+
+void Print::print(double n, int digits)
+{
+  printFloat(n, digits);
+}
+
+void Print::println(void)
+{
+  print('\r');
+  print('\n');  
+}
+
+void Print::println(const String &s)
+{
+  print(s);
+  println();
+}
+
+void Print::println(const char c[])
+{
+  print(c);
+  println();
+}
+
+void Print::println(char c, int base)
+{
+  print(c, base);
+  println();
+}
+
+void Print::println(unsigned char b, int base)
+{
+  print(b, base);
+  println();
+}
+
+void Print::println(int n, int base)
+{
+  print(n, base);
+  println();
+}
+
+void Print::println(unsigned int n, int base)
+{
+  print(n, base);
+  println();
+}
+
+void Print::println(long n, int base)
+{
+  print(n, base);
+  println();
+}
+
+void Print::println(unsigned long n, int base)
+{
+  print(n, base);
+  println();
+}
+
+void Print::println(double n, int digits)
+{
+  print(n, digits);
+  println();
 }
 
 // Private Methods /////////////////////////////////////////////////////////////
 
-size_t Print::printNumber(unsigned long n, uint8_t base) {
-  char buf[8 * sizeof(long) + 1]; // Assumes 8-bit chars plus zero byte.
-  char *str = &buf[sizeof(buf) - 1];
-
-  *str = '\0';
-
-  // prevent crash if called with base == 1
-  if (base < 2) base = 10;
-
-  do {
-    unsigned long m = n;
+void Print::printNumber(unsigned long n, uint8_t base)
+{
+  unsigned char buf[8 * sizeof(long)]; // Assumes 8-bit chars. 
+  unsigned long i = 0;
+
+  if (n == 0) {
+    print('0');
+    return;
+  } 
+
+  while (n > 0) {
+    buf[i++] = n % base;
     n /= base;
-    char c = m - base * n;
-    *--str = c < 10 ? c + '0' : c + 'A' - 10;
-  } while(n);
-
-  return write(str);
-}
-
-size_t Print::printFloat(double number, uint8_t digits) 
+  }
+
+  for (; i > 0; i--)
+    print((char) (buf[i - 1] < 10 ?
+      '0' + buf[i - 1] :
+      'A' + buf[i - 1] - 10));
+}
+
+void Print::printFloat(double number, uint8_t digits) 
 { 
-  size_t n = 0;
-  
   // Handle negative numbers
   if (number < 0.0)
   {
-     n += print('-');
+     print('-');
      number = -number;
   }
 
@@ -248,21 +203,18 @@
   // Extract the integer part of the number and print it
   unsigned long int_part = (unsigned long)number;
   double remainder = number - (double)int_part;
-  n += print(int_part);
+  print(int_part);
 
   // Print the decimal point, but only if there are digits beyond
-  if (digits > 0) {
-    n += print("."); 
-  }
+  if (digits > 0)
+    print("."); 
 
   // Extract digits from the remainder one at a time
   while (digits-- > 0)
   {
     remainder *= 10.0;
     int toPrint = int(remainder);
-    n += print(toPrint);
+    print(toPrint);
     remainder -= toPrint; 
   } 
-  
-  return n;
 }