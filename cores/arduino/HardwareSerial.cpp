/*
  HardwareSerial.cpp - Hardware serial library for Wiring
  Copyright (c) 2006 Nicholas Zambetti.  All right reserved.

  This library is free software; you can redistribute it and/or
  modify it under the terms of the GNU Lesser General Public
  License as published by the Free Software Foundation; either
  version 2.1 of the License, or (at your option) any later version.

  This library is distributed in the hope that it will be useful,
  but WITHOUT ANY WARRANTY; without even the implied warranty of
  MERCHANTABILITY or FITNESS FOR A PARTICULAR PURPOSE.  See the GNU
  Lesser General Public License for more details.

  You should have received a copy of the GNU Lesser General Public
  License along with this library; if not, write to the Free Software
  Foundation, Inc., 51 Franklin St, Fifth Floor, Boston, MA  02110-1301  USA
  
  Modified 23 November 2006 by David A. Mellis
  Modified 28 September 2010 by Mark Sproul
  Modified 14 August 2012 by Alarus
  Modified 3 December 2013 by Matthijs Kooijman
*/

#include <stdlib.h>
#include <stdio.h>
#include <string.h>
#include <inttypes.h>
#include "Arduino.h"

#include "HardwareSerial.h"
#include "HardwareSerial_private.h"

// this next line disables the entire HardwareSerial.cpp, 
// this is so I can support Attiny series and any other chip without a uart
#if defined(HAVE_HWSERIAL0) || defined(HAVE_HWSERIAL1) || defined(HAVE_HWSERIAL2) || defined(HAVE_HWSERIAL3)

// SerialEvent functions are weak, so when the user doesn't define them,
// the linker just sets their address to 0 (which is checked below).
// The Serialx_available is just a wrapper around Serialx.available(),
// but we can refer to it weakly so we don't pull in the entire
// HardwareSerial instance if the user doesn't also refer to it.
#if defined(HAVE_HWSERIAL0)
  void serialEvent() __attribute__((weak));
  bool Serial0_available() __attribute__((weak));
#endif

#if defined(HAVE_HWSERIAL1)
  void serialEvent1() __attribute__((weak));
  bool Serial1_available() __attribute__((weak));
#endif

#if defined(HAVE_HWSERIAL2)
  void serialEvent2() __attribute__((weak));
  bool Serial2_available() __attribute__((weak));
#endif

#if defined(HAVE_HWSERIAL3)
  void serialEvent3() __attribute__((weak));
  bool Serial3_available() __attribute__((weak));
#endif

void serialEventRun(void)
{
#if defined(HAVE_HWSERIAL0)
  if (Serial0_available && serialEvent && Serial0_available()) serialEvent();
#endif
#if defined(HAVE_HWSERIAL1)
  if (Serial1_available && serialEvent1 && Serial1_available()) serialEvent1();
#endif
#if defined(HAVE_HWSERIAL2)
  if (Serial2_available && serialEvent2 && Serial2_available()) serialEvent2();
#endif
#if defined(HAVE_HWSERIAL3)
  if (Serial3_available && serialEvent3 && Serial3_available()) serialEvent3();
#endif
}

// Actual interrupt handlers //////////////////////////////////////////////////////////////

void HardwareSerial::_tx_udr_empty_irq(void)
{
  // If interrupts are enabled, there must be more data in the output
  // buffer. Send the next byte
  unsigned char c = _tx_buffer[_tx_buffer_tail];
  _tx_buffer_tail = (_tx_buffer_tail + 1) % SERIAL_TX_BUFFER_SIZE;

  *_udr = c;

  // clear the TXC bit -- "can be cleared by writing a one to its bit
  // location". This makes sure flush() won't return until the bytes
  // actually got written
  sbi(*_ucsra, TXC0);

  if (_tx_buffer_head == _tx_buffer_tail) {
    // Buffer empty, so disable interrupts
    cbi(*_ucsrb, UDRIE0);
  }
}

// Public Methods //////////////////////////////////////////////////////////////

void HardwareSerial::begin(unsigned long baud, byte config)
{
  // Try u2x mode first
  uint16_t baud_setting = (F_CPU / 4 / baud - 1) / 2;
  *_ucsra = 1 << U2X0;

  // hardcoded exception for 57600 for compatibility with the bootloader
  // shipped with the Duemilanove and previous boards and the firmware
  // on the 8U2 on the Uno and Mega 2560. Also, The baud_setting cannot
  // be > 4095, so switch back to non-u2x mode if the baud rate is too
  // low.
  if (((F_CPU == 16000000UL) && (baud == 57600)) || (baud_setting >4095))
  {
    *_ucsra = 0;
    baud_setting = (F_CPU / 8 / baud - 1) / 2;
  }

  // assign the baud_setting, a.k.a. ubbr (USART Baud Rate Register)
  *_ubrrh = baud_setting >> 8;
  *_ubrrl = baud_setting;

  _written = false;

  //set the data bits, parity, and stop bits
#if defined(__AVR_ATmega8__)
  config |= 0x80; // select UCSRC register (shared with UBRRH)
#endif
  *_ucsrc = config;
  
  sbi(*_ucsrb, RXEN0);
  sbi(*_ucsrb, TXEN0);
  sbi(*_ucsrb, RXCIE0);
  cbi(*_ucsrb, UDRIE0);
}

void HardwareSerial::end()
{
  // wait for transmission of outgoing data
  while (_tx_buffer_head != _tx_buffer_tail)
    ;

  cbi(*_ucsrb, RXEN0);
  cbi(*_ucsrb, TXEN0);
  cbi(*_ucsrb, RXCIE0);
  cbi(*_ucsrb, UDRIE0);
  
  // clear any received data
  _rx_buffer_head = _rx_buffer_tail;
}

int HardwareSerial::available(void)
{
<<<<<<< HEAD
  return (unsigned int)(SERIAL_RX_BUFFER_SIZE + _rx_buffer_head - _rx_buffer_tail) % SERIAL_RX_BUFFER_SIZE;
=======
  return (int)(SERIAL_BUFFER_SIZE + _rx_buffer->head - _rx_buffer->tail) % SERIAL_BUFFER_SIZE;
>>>>>>> c1676856
}

int HardwareSerial::peek(void)
{
  if (_rx_buffer_head == _rx_buffer_tail) {
    return -1;
  } else {
    return _rx_buffer[_rx_buffer_tail];
  }
}

int HardwareSerial::read(void)
{
  // if the head isn't ahead of the tail, we don't have any characters
  if (_rx_buffer_head == _rx_buffer_tail) {
    return -1;
  } else {
    unsigned char c = _rx_buffer[_rx_buffer_tail];
    _rx_buffer_tail = (rx_buffer_index_t)(_rx_buffer_tail + 1) % SERIAL_RX_BUFFER_SIZE;
    return c;
  }
}

void HardwareSerial::flush()
{
  // If we have never written a byte, no need to flush. This special
  // case is needed since there is no way to force the TXC (transmit
  // complete) bit to 1 during initialization
  if (!_written)
    return;

  while (bit_is_set(*_ucsrb, UDRIE0) || bit_is_clear(*_ucsra, TXC0)) {
    if (bit_is_clear(SREG, SREG_I) && bit_is_set(*_ucsrb, UDRIE0))
	// Interrupts are globally disabled, but the DR empty
	// interrupt should be enabled, so poll the DR empty flag to
	// prevent deadlock
	if (bit_is_set(*_ucsra, UDRE0))
	  _tx_udr_empty_irq();
  }
  // If we get here, nothing is queued anymore (DRIE is disabled) and
  // the hardware finished tranmission (TXC is set).
}

size_t HardwareSerial::write(uint8_t c)
{
  // If the buffer and the data register is empty, just write the byte
  // to the data register and be done. This shortcut helps
  // significantly improve the effective datarate at high (>
  // 500kbit/s) bitrates, where interrupt overhead becomes a slowdown.
  if (_tx_buffer_head == _tx_buffer_tail && bit_is_set(*_ucsra, UDRE0)) {
    *_udr = c;
    sbi(*_ucsra, TXC0);
    return 1;
  }
  tx_buffer_index_t i = (_tx_buffer_head + 1) % SERIAL_TX_BUFFER_SIZE;
	
  // If the output buffer is full, there's nothing for it other than to 
  // wait for the interrupt handler to empty it a bit
  while (i == _tx_buffer_tail) {
    if (bit_is_clear(SREG, SREG_I)) {
      // Interrupts are disabled, so we'll have to poll the data
      // register empty flag ourselves. If it is set, pretend an
      // interrupt has happened and call the handler to free up
      // space for us.
      if(bit_is_set(*_ucsra, UDRE0))
	_tx_udr_empty_irq();
    } else {
      // nop, the interrupt handler will free up space for us
    }
  }

  _tx_buffer[_tx_buffer_head] = c;
  _tx_buffer_head = i;
	
  sbi(*_ucsrb, UDRIE0);
  _written = true;
  
  return 1;
}


#endif // whole file<|MERGE_RESOLUTION|>--- conflicted
+++ resolved
@@ -152,11 +152,7 @@
 
 int HardwareSerial::available(void)
 {
-<<<<<<< HEAD
-  return (unsigned int)(SERIAL_RX_BUFFER_SIZE + _rx_buffer_head - _rx_buffer_tail) % SERIAL_RX_BUFFER_SIZE;
-=======
-  return (int)(SERIAL_BUFFER_SIZE + _rx_buffer->head - _rx_buffer->tail) % SERIAL_BUFFER_SIZE;
->>>>>>> c1676856
+  return (int)(SERIAL_RX_BUFFER_SIZE + _rx_buffer_head - _rx_buffer_tail) % SERIAL_RX_BUFFER_SIZE;
 }
 
 int HardwareSerial::peek(void)
