/* Tone.cpp

  A Tone Generator Library

  Written by Brett Hagman

  This library is free software; you can redistribute it and/or
  modify it under the terms of the GNU Lesser General Public
  License as published by the Free Software Foundation; either
  version 2.1 of the License, or (at your option) any later version.

  This library is distributed in the hope that it will be useful,
  but WITHOUT ANY WARRANTY; without even the implied warranty of
  MERCHANTABILITY or FITNESS FOR A PARTICULAR PURPOSE.  See the GNU
  Lesser General Public License for more details.

  You should have received a copy of the GNU Lesser General Public
  License along with this library; if not, write to the Free Software
  Foundation, Inc., 51 Franklin St, Fifth Floor, Boston, MA  02110-1301  USA

Version Modified By Date     Comments
------- ----------- -------- --------
0001    B Hagman    09/08/02 Initial coding
0002    B Hagman    09/08/18 Multiple pins
0003    B Hagman    09/08/18 Moved initialization from constructor to begin()
0004    B Hagman    09/09/26 Fixed problems with ATmega8
0005    B Hagman    09/11/23 Scanned prescalars for best fit on 8 bit timers
                    09/11/25 Changed pin toggle method to XOR
                    09/11/25 Fixed timer0 from being excluded
0006    D Mellis    09/12/29 Replaced objects with functions
0007    M Sproul    10/08/29 Changed #ifdefs from cpu to register
0008    S Kanemoto  12/06/22 Fixed for Leonardo by @maris_HY
<<<<<<< HEAD
0009    J Reucker   15/04/10 Issue #292 Fixed problems with ATmega8 (thanks to Pete62)
=======
0009    jipp        15/04/13 added additional define check #2923
>>>>>>> 7e5b5bfc
*************************************************/

#include <avr/interrupt.h>
#include <avr/pgmspace.h>
#include "Arduino.h"
#include "pins_arduino.h"

#if defined(__AVR_ATmega8__) || defined(__AVR_ATmega128__)
#define TCCR2A TCCR2
#define TCCR2B TCCR2
#define COM2A1 COM21
#define COM2A0 COM20
#define OCR2A OCR2
#define TIMSK2 TIMSK
#define OCIE2A OCIE2
#define TIMER2_COMPA_vect TIMER2_COMP_vect
#define TIMSK1 TIMSK
#endif

// timerx_toggle_count:
//  > 0 - duration specified
//  = 0 - stopped
//  < 0 - infinitely (until stop() method called, or new play() called)

#if !defined(__AVR_ATmega8__)
volatile long timer0_toggle_count;
volatile uint8_t *timer0_pin_port;
volatile uint8_t timer0_pin_mask;
#endif

volatile long timer1_toggle_count;
volatile uint8_t *timer1_pin_port;
volatile uint8_t timer1_pin_mask;
volatile long timer2_toggle_count;
volatile uint8_t *timer2_pin_port;
volatile uint8_t timer2_pin_mask;

#if defined(TIMSK3)
volatile long timer3_toggle_count;
volatile uint8_t *timer3_pin_port;
volatile uint8_t timer3_pin_mask;
#endif

#if defined(TIMSK4)
volatile long timer4_toggle_count;
volatile uint8_t *timer4_pin_port;
volatile uint8_t timer4_pin_mask;
#endif

#if defined(TIMSK5)
volatile long timer5_toggle_count;
volatile uint8_t *timer5_pin_port;
volatile uint8_t timer5_pin_mask;
#endif


#if defined(__AVR_ATmega1280__) || defined(__AVR_ATmega2560__)

#define AVAILABLE_TONE_PINS 1
#define USE_TIMER2

const uint8_t PROGMEM tone_pin_to_timer_PGM[] = { 2 /*, 3, 4, 5, 1, 0 */ };
static uint8_t tone_pins[AVAILABLE_TONE_PINS] = { 255 /*, 255, 255, 255, 255, 255 */ };

#elif defined(__AVR_ATmega8__)

#define AVAILABLE_TONE_PINS 1
#define USE_TIMER2

const uint8_t PROGMEM tone_pin_to_timer_PGM[] = { 2 /*, 1 */ };
static uint8_t tone_pins[AVAILABLE_TONE_PINS] = { 255 /*, 255 */ };

#elif defined(__AVR_ATmega32U4__)
 
#define AVAILABLE_TONE_PINS 1
#define USE_TIMER3
 
const uint8_t PROGMEM tone_pin_to_timer_PGM[] = { 3 /*, 1 */ };
static uint8_t tone_pins[AVAILABLE_TONE_PINS] = { 255 /*, 255 */ };
 
#else

#define AVAILABLE_TONE_PINS 1
#define USE_TIMER2

// Leave timer 0 to last.
const uint8_t PROGMEM tone_pin_to_timer_PGM[] = { 2 /*, 1, 0 */ };
static uint8_t tone_pins[AVAILABLE_TONE_PINS] = { 255 /*, 255, 255 */ };

#endif



static int8_t toneBegin(uint8_t _pin)
{
  int8_t _timer = -1;

  // if we're already using the pin, the timer should be configured.  
  for (int i = 0; i < AVAILABLE_TONE_PINS; i++) {
    if (tone_pins[i] == _pin) {
      return pgm_read_byte(tone_pin_to_timer_PGM + i);
    }
  }
  
  // search for an unused timer.
  for (int i = 0; i < AVAILABLE_TONE_PINS; i++) {
    if (tone_pins[i] == 255) {
      tone_pins[i] = _pin;
      _timer = pgm_read_byte(tone_pin_to_timer_PGM + i);
      break;
    }
  }
  
  if (_timer != -1)
  {
    // Set timer specific stuff
    // All timers in CTC mode
    // 8 bit timers will require changing prescalar values,
    // whereas 16 bit timers are set to either ck/1 or ck/64 prescalar
    switch (_timer)
    {
      #if defined(TCCR0A) && defined(TCCR0B) && defined(WGM01)
      case 0:
        // 8 bit timer
        TCCR0A = 0;
        TCCR0B = 0;
        bitWrite(TCCR0A, WGM01, 1);
        bitWrite(TCCR0B, CS00, 1);
        timer0_pin_port = portOutputRegister(digitalPinToPort(_pin));
        timer0_pin_mask = digitalPinToBitMask(_pin);
        break;
      #endif

      #if defined(TCCR1A) && defined(TCCR1B) && defined(WGM12)
      case 1:
        // 16 bit timer
        TCCR1A = 0;
        TCCR1B = 0;
        bitWrite(TCCR1B, WGM12, 1);
        bitWrite(TCCR1B, CS10, 1);
        timer1_pin_port = portOutputRegister(digitalPinToPort(_pin));
        timer1_pin_mask = digitalPinToBitMask(_pin);
        break;
      #endif

      #if defined(TCCR2A) && defined(TCCR2B)
      case 2:
        // 8 bit timer
        TCCR2A = 0;
        TCCR2B = 0;
        bitWrite(TCCR2A, WGM21, 1);
        bitWrite(TCCR2B, CS20, 1);
        timer2_pin_port = portOutputRegister(digitalPinToPort(_pin));
        timer2_pin_mask = digitalPinToBitMask(_pin);
        break;
      #endif

      #if defined(TCCR3A) && defined(TCCR3B) &&  defined(TIMSK3)
      case 3:
        // 16 bit timer
        TCCR3A = 0;
        TCCR3B = 0;
        bitWrite(TCCR3B, WGM32, 1);
        bitWrite(TCCR3B, CS30, 1);
        timer3_pin_port = portOutputRegister(digitalPinToPort(_pin));
        timer3_pin_mask = digitalPinToBitMask(_pin);
        break;
      #endif

      #if defined(TCCR4A) && defined(TCCR4B) &&  defined(TIMSK4)
      case 4:
        // 16 bit timer
        TCCR4A = 0;
        TCCR4B = 0;
        #if defined(WGM42)
          bitWrite(TCCR4B, WGM42, 1);
        #elif defined(CS43)
          #warning this may not be correct
          // atmega32u4
          bitWrite(TCCR4B, CS43, 1);
        #endif
        bitWrite(TCCR4B, CS40, 1);
        timer4_pin_port = portOutputRegister(digitalPinToPort(_pin));
        timer4_pin_mask = digitalPinToBitMask(_pin);
        break;
      #endif

      #if defined(TCCR5A) && defined(TCCR5B) &&  defined(TIMSK5)
      case 5:
        // 16 bit timer
        TCCR5A = 0;
        TCCR5B = 0;
        bitWrite(TCCR5B, WGM52, 1);
        bitWrite(TCCR5B, CS50, 1);
        timer5_pin_port = portOutputRegister(digitalPinToPort(_pin));
        timer5_pin_mask = digitalPinToBitMask(_pin);
        break;
      #endif
    }
  }

  return _timer;
}



// frequency (in hertz) and duration (in milliseconds).

void tone(uint8_t _pin, unsigned int frequency, unsigned long duration)
{
  uint8_t prescalarbits = 0b001;
  long toggle_count = 0;
  uint32_t ocr = 0;
  int8_t _timer;

  _timer = toneBegin(_pin);

  if (_timer >= 0)
  {
    // Set the pinMode as OUTPUT
    pinMode(_pin, OUTPUT);
    
    // if we are using an 8 bit timer, scan through prescalars to find the best fit
    if (_timer == 0 || _timer == 2)
    {
      ocr = F_CPU / frequency / 2 - 1;
      prescalarbits = 0b001;  // ck/1: same for both timers
      if (ocr > 255)
      {
        ocr = F_CPU / frequency / 2 / 8 - 1;
        prescalarbits = 0b010;  // ck/8: same for both timers

        if (_timer == 2 && ocr > 255)
        {
          ocr = F_CPU / frequency / 2 / 32 - 1;
          prescalarbits = 0b011;
        }

        if (ocr > 255)
        {
          ocr = F_CPU / frequency / 2 / 64 - 1;
          prescalarbits = _timer == 0 ? 0b011 : 0b100;

          if (_timer == 2 && ocr > 255)
          {
            ocr = F_CPU / frequency / 2 / 128 - 1;
            prescalarbits = 0b101;
          }

          if (ocr > 255)
          {
            ocr = F_CPU / frequency / 2 / 256 - 1;
            prescalarbits = _timer == 0 ? 0b100 : 0b110;
            if (ocr > 255)
            {
              // can't do any better than /1024
              ocr = F_CPU / frequency / 2 / 1024 - 1;
              prescalarbits = _timer == 0 ? 0b101 : 0b111;
            }
          }
        }
      }

#if defined(TCCR0B)
      if (_timer == 0)
      {
        TCCR0B = (TCCR0B & 0b11111000) | prescalarbits;
      }
      else
#endif
#if defined(TCCR2B)
      {
        TCCR2B = (TCCR2B & 0b11111000) | prescalarbits;
      }
#else
      {
        // dummy place holder to make the above ifdefs work
      }
#endif
    }
    else
    {
      // two choices for the 16 bit timers: ck/1 or ck/64
      ocr = F_CPU / frequency / 2 - 1;

      prescalarbits = 0b001;
      if (ocr > 0xffff)
      {
        ocr = F_CPU / frequency / 2 / 64 - 1;
        prescalarbits = 0b011;
      }

      if (_timer == 1)
      {
#if defined(TCCR1B)
        TCCR1B = (TCCR1B & 0b11111000) | prescalarbits;
#endif
      }
#if defined(TCCR3B)
      else if (_timer == 3)
        TCCR3B = (TCCR3B & 0b11111000) | prescalarbits;
#endif
#if defined(TCCR4B)
      else if (_timer == 4)
        TCCR4B = (TCCR4B & 0b11111000) | prescalarbits;
#endif
#if defined(TCCR5B)
      else if (_timer == 5)
        TCCR5B = (TCCR5B & 0b11111000) | prescalarbits;
#endif

    }
    

    // Calculate the toggle count
    if (duration > 0)
    {
      toggle_count = 2 * frequency * duration / 1000;
    }
    else
    {
      toggle_count = -1;
    }

    // Set the OCR for the given timer,
    // set the toggle count,
    // then turn on the interrupts
    switch (_timer)
    {

#if defined(OCR0A) && defined(TIMSK0) && defined(OCIE0A)
      case 0:
        OCR0A = ocr;
        timer0_toggle_count = toggle_count;
        bitWrite(TIMSK0, OCIE0A, 1);
        break;
#endif

      case 1:
#if defined(OCR1A) && defined(TIMSK1) && defined(OCIE1A)
        OCR1A = ocr;
        timer1_toggle_count = toggle_count;
        bitWrite(TIMSK1, OCIE1A, 1);
#elif defined(OCR1A) && defined(TIMSK) && defined(OCIE1A)
        // this combination is for at least the ATmega32
        OCR1A = ocr;
        timer1_toggle_count = toggle_count;
        bitWrite(TIMSK, OCIE1A, 1);
#endif
        break;

#if defined(OCR2A) && defined(TIMSK2) && defined(OCIE2A)
      case 2:
        OCR2A = ocr;
        timer2_toggle_count = toggle_count;
        bitWrite(TIMSK2, OCIE2A, 1);
        break;
#endif

#if defined(OCR3A) && defined(TIMSK3) && defined(OCIE3A)
      case 3:
        OCR3A = ocr;
        timer3_toggle_count = toggle_count;
        bitWrite(TIMSK3, OCIE3A, 1);
        break;
#endif

#if defined(OCR4A) && defined(TIMSK4) && defined(OCIE4A)
      case 4:
        OCR4A = ocr;
        timer4_toggle_count = toggle_count;
        bitWrite(TIMSK4, OCIE4A, 1);
        break;
#endif

#if defined(OCR5A) && defined(TIMSK5) && defined(OCIE5A)
      case 5:
        OCR5A = ocr;
        timer5_toggle_count = toggle_count;
        bitWrite(TIMSK5, OCIE5A, 1);
        break;
#endif

    }
  }
}


// XXX: this function only works properly for timer 2 (the only one we use
// currently).  for the others, it should end the tone, but won't restore
// proper PWM functionality for the timer.
void disableTimer(uint8_t _timer)
{
  switch (_timer)
  {
    case 0:
      #if defined(TIMSK0)
        TIMSK0 = 0;
      #elif defined(TIMSK)
        TIMSK = 0; // atmega32
      #endif
      break;

#if defined(TIMSK1) && defined(OCIE1A)
    case 1:
      bitWrite(TIMSK1, OCIE1A, 0);
      break;
#endif

    case 2:
      #if defined(TIMSK2) && defined(OCIE2A)
        bitWrite(TIMSK2, OCIE2A, 0); // disable interrupt
      #endif
      #if defined(TCCR2A) && defined(WGM20)
        TCCR2A = (1 << WGM20);
      #endif
      #if defined(TCCR2B) && defined(CS22)
        TCCR2B = (TCCR2B & 0b11111000) | (1 << CS22);
      #endif
      #if defined(OCR2A)
        OCR2A = 0;
      #endif
      break;

#if defined(TIMSK3) && defined(OCIE3A)
    case 3:
      bitWrite(TIMSK3, OCIE3A, 0);
      break;
#endif

#if defined(TIMSK4) && defined(OCIE4A)
    case 4:
      bitWrite(TIMSK4, OCIE4A, 0);
      break;
#endif

#if defined(TIMSK5) && defined(OCIE5A)
    case 5:
      bitWrite(TIMSK5, OCIE5A, 0);
      break;
#endif
  }
}


void noTone(uint8_t _pin)
{
  int8_t _timer = -1;
  
  for (int i = 0; i < AVAILABLE_TONE_PINS; i++) {
    if (tone_pins[i] == _pin) {
      _timer = pgm_read_byte(tone_pin_to_timer_PGM + i);
      tone_pins[i] = 255;
    }
  }
  
  disableTimer(_timer);

  digitalWrite(_pin, 0);
}

#ifdef USE_TIMER0
ISR(TIMER0_COMPA_vect)
{
  if (timer0_toggle_count != 0)
  {
    // toggle the pin
    *timer0_pin_port ^= timer0_pin_mask;

    if (timer0_toggle_count > 0)
      timer0_toggle_count--;
  }
  else
  {
    disableTimer(0);
    *timer0_pin_port &= ~(timer0_pin_mask);  // keep pin low after stop
  }
}
#endif


#ifdef USE_TIMER1
ISR(TIMER1_COMPA_vect)
{
  if (timer1_toggle_count != 0)
  {
    // toggle the pin
    *timer1_pin_port ^= timer1_pin_mask;

    if (timer1_toggle_count > 0)
      timer1_toggle_count--;
  }
  else
  {
    disableTimer(1);
    *timer1_pin_port &= ~(timer1_pin_mask);  // keep pin low after stop
  }
}
#endif


#ifdef USE_TIMER2
ISR(TIMER2_COMPA_vect)
{

  if (timer2_toggle_count != 0)
  {
    // toggle the pin
    *timer2_pin_port ^= timer2_pin_mask;

    if (timer2_toggle_count > 0)
      timer2_toggle_count--;
  }
  else
  {
    // need to call noTone() so that the tone_pins[] entry is reset, so the
    // timer gets initialized next time we call tone().
    // XXX: this assumes timer 2 is always the first one used.
    noTone(tone_pins[0]);
//    disableTimer(2);
//    *timer2_pin_port &= ~(timer2_pin_mask);  // keep pin low after stop
  }
}
#endif


#ifdef USE_TIMER3
ISR(TIMER3_COMPA_vect)
{
  if (timer3_toggle_count != 0)
  {
    // toggle the pin
    *timer3_pin_port ^= timer3_pin_mask;

    if (timer3_toggle_count > 0)
      timer3_toggle_count--;
  }
  else
  {
    disableTimer(3);
    *timer3_pin_port &= ~(timer3_pin_mask);  // keep pin low after stop
  }
}
#endif


#ifdef USE_TIMER4
ISR(TIMER4_COMPA_vect)
{
  if (timer4_toggle_count != 0)
  {
    // toggle the pin
    *timer4_pin_port ^= timer4_pin_mask;

    if (timer4_toggle_count > 0)
      timer4_toggle_count--;
  }
  else
  {
    disableTimer(4);
    *timer4_pin_port &= ~(timer4_pin_mask);  // keep pin low after stop
  }
}
#endif


#ifdef USE_TIMER5
ISR(TIMER5_COMPA_vect)
{
  if (timer5_toggle_count != 0)
  {
    // toggle the pin
    *timer5_pin_port ^= timer5_pin_mask;

    if (timer5_toggle_count > 0)
      timer5_toggle_count--;
  }
  else
  {
    disableTimer(5);
    *timer5_pin_port &= ~(timer5_pin_mask);  // keep pin low after stop
  }
}
#endif<|MERGE_RESOLUTION|>--- conflicted
+++ resolved
@@ -30,11 +30,8 @@
 0006    D Mellis    09/12/29 Replaced objects with functions
 0007    M Sproul    10/08/29 Changed #ifdefs from cpu to register
 0008    S Kanemoto  12/06/22 Fixed for Leonardo by @maris_HY
-<<<<<<< HEAD
 0009    J Reucker   15/04/10 Issue #292 Fixed problems with ATmega8 (thanks to Pete62)
-=======
-0009    jipp        15/04/13 added additional define check #2923
->>>>>>> 7e5b5bfc
+0010    jipp        15/04/13 added additional define check #2923
 *************************************************/
 
 #include <avr/interrupt.h>
