/*
  HardwareSerial.h - Hardware serial library for Wiring
  Copyright (c) 2006 Nicholas Zambetti.  All right reserved.

  This library is free software; you can redistribute it and/or
  modify it under the terms of the GNU Lesser General Public
  License as published by the Free Software Foundation; either
  version 2.1 of the License, or (at your option) any later version.

  This library is distributed in the hope that it will be useful,
  but WITHOUT ANY WARRANTY; without even the implied warranty of
  MERCHANTABILITY or FITNESS FOR A PARTICULAR PURPOSE.  See the GNU
  Lesser General Public License for more details.

  You should have received a copy of the GNU Lesser General Public
  License along with this library; if not, write to the Free Software
  Foundation, Inc., 51 Franklin St, Fifth Floor, Boston, MA  02110-1301  USA

  Modified 28 September 2010 by Mark Sproul
*/

#ifndef HardwareSerial_h
#define HardwareSerial_h

#include <inttypes.h>

#include "Stream.h"

struct ring_buffer;

class HardwareSerial : public Stream
{
  private:
    ring_buffer *_rx_buffer;
    ring_buffer *_tx_buffer;
    volatile uint8_t *_ubrrh;
    volatile uint8_t *_ubrrl;
    volatile uint8_t *_ucsra;
    volatile uint8_t *_ucsrb;
    volatile uint8_t *_udr;
    uint8_t _rxen;
    uint8_t _txen;
    uint8_t _rxcie;
    uint8_t _udrie;
    uint8_t _u2x;
  public:
    HardwareSerial(ring_buffer *rx_buffer, ring_buffer *tx_buffer,
      volatile uint8_t *ubrrh, volatile uint8_t *ubrrl,
      volatile uint8_t *ucsra, volatile uint8_t *ucsrb,
      volatile uint8_t *udr,
<<<<<<< HEAD
      uint8_t rxen, uint8_t txen, uint8_t rxcie, uint8_t udrie, uint8_t u2x);
=======
      uint8_t rxen, uint8_t txen, uint8_t rxcie, uint8_t udre, uint8_t u2x);
>>>>>>> 59850fdf
    void begin(unsigned long);
    void end();
    virtual int available(void);
    virtual int peek(void);
    virtual int read(void);
    virtual void flush(void);
    virtual size_t write(uint8_t);
    using Print::write; // pull in write(str) and write(buf, size) from Print
};

#if defined(UBRRH) || defined(UBRR0H)
  extern HardwareSerial Serial;
#elif defined(USBCON)
  #include "USBAPI.h"
//  extern HardwareSerial Serial_;  
#endif
#if defined(UBRR1H)
  extern HardwareSerial Serial1;
#endif
#if defined(UBRR2H)
  extern HardwareSerial Serial2;
#endif
#if defined(UBRR3H)
  extern HardwareSerial Serial3;
#endif

extern void serialEventRun(void) __attribute__((weak));

#endif<|MERGE_RESOLUTION|>--- conflicted
+++ resolved
@@ -32,7 +32,6 @@
 {
   private:
     ring_buffer *_rx_buffer;
-    ring_buffer *_tx_buffer;
     volatile uint8_t *_ubrrh;
     volatile uint8_t *_ubrrl;
     volatile uint8_t *_ucsra;
@@ -41,33 +40,28 @@
     uint8_t _rxen;
     uint8_t _txen;
     uint8_t _rxcie;
-    uint8_t _udrie;
+    uint8_t _udre;
     uint8_t _u2x;
   public:
-    HardwareSerial(ring_buffer *rx_buffer, ring_buffer *tx_buffer,
+    HardwareSerial(ring_buffer *rx_buffer,
       volatile uint8_t *ubrrh, volatile uint8_t *ubrrl,
       volatile uint8_t *ucsra, volatile uint8_t *ucsrb,
       volatile uint8_t *udr,
-<<<<<<< HEAD
-      uint8_t rxen, uint8_t txen, uint8_t rxcie, uint8_t udrie, uint8_t u2x);
-=======
       uint8_t rxen, uint8_t txen, uint8_t rxcie, uint8_t udre, uint8_t u2x);
->>>>>>> 59850fdf
     void begin(unsigned long);
     void end();
     virtual int available(void);
     virtual int peek(void);
     virtual int read(void);
     virtual void flush(void);
-    virtual size_t write(uint8_t);
+    virtual void write(uint8_t);
     using Print::write; // pull in write(str) and write(buf, size) from Print
 };
 
 #if defined(UBRRH) || defined(UBRR0H)
   extern HardwareSerial Serial;
 #elif defined(USBCON)
-  #include "USBAPI.h"
-//  extern HardwareSerial Serial_;  
+  #include "usb_api.h"
 #endif
 #if defined(UBRR1H)
   extern HardwareSerial Serial1;
@@ -79,6 +73,4 @@
   extern HardwareSerial Serial3;
 #endif
 
-extern void serialEventRun(void) __attribute__((weak));
-
 #endif